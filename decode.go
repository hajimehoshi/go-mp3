--- conflicted
+++ resolved
@@ -209,21 +209,14 @@
 	}
 	d.sampleRate = d.frame.SamplingFrequency()
 
-<<<<<<< HEAD
 	if err := d.ensureFrameStartsAndLength(); err != nil {
 		return nil, err
 	}
 
 	return d, nil
-=======
-// Decode is here for compatibility purposes so as to not break the existing API. Use NewDecoder instead.
-// DEPRECATED
-func Decode(r io.ReadCloser) (*Decoder, error) {
-	return NewDecoder(r)
 }
 
 // Decode decodes all mp3 data from d into dst - memory usage can be large, use with caution
 func (d *Decoder) Decode(dst io.Writer) (int64, error) {
 	return io.Copy(dst, d)
->>>>>>> 9c356bd9
 }